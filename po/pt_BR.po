# SOME DESCRIPTIVE TITLE.
# Copyright (C) YEAR THE PACKAGE'S COPYRIGHT HOLDER
# This file is distributed under the same license as the mousai package.
# Vitor Sabino Cardoso da SIlva <vitorcsilva180396@gmail.com>, 2021.
# Dave Patrick <davecruz48@gmail.com>, 2021.
msgid ""
msgstr ""
"Project-Id-Version: mousai\n"
"Report-Msgid-Bugs-To: \n"
"POT-Creation-Date: 2021-08-08 20:39+0800\n"
"PO-Revision-Date: 2021-08-08 23:19+0000\n"
"Last-Translator: Dave Patrick <davecruz48@gmail.com>\n"
"Language-Team: Portuguese (Brazil) <https://hosted.weblate.org/projects/"
"kooha/mousai/pt_BR/>\n"
"Language: pt_BR\n"
"MIME-Version: 1.0\n"
"Content-Type: text/plain; charset=UTF-8\n"
"Content-Transfer-Encoding: 8bit\n"
"Plural-Forms: nplurals=2; plural=n > 1;\n"
"X-Generator: Weblate 4.8-dev\n"

#: data/io.github.seadve.Mousai.desktop.in:3
#: data/io.github.seadve.Mousai.appdata.xml.in:6
msgid "Mousai"
msgstr "Mousai"

#. Translators: These are search terms to find this application. Do NOT translate or localize the semicolons. The list MUST also end with a semicolon.
#: data/io.github.seadve.Mousai.desktop.in:11
msgid "Shazam;Music;Song;Identify;"
msgstr "Shazam;Music;Song;Identify;Musica;Identificar;"

#: data/io.github.seadve.Mousai.appdata.xml.in:7 src/main.py:74
msgid "Identify any songs in seconds"
msgstr "Identifique qualquer música em segundos"

#: data/io.github.seadve.Mousai.appdata.xml.in:9
msgid "Discover songs you are aching to know with an easy-to-use interface."
msgstr ""
"Descubra músicas que você deseja conhecer com uma interface fácil de usar."

#: data/io.github.seadve.Mousai.appdata.xml.in:10
msgid ""
"Mousai is a simple application that can identify song similar to Shazam. "
"Just click the listen button, and then wait a few seconds. It will magically "
"return the title and artist of that song!"
msgstr ""
"Mousai é um aplicativo simples que pode identificar músicas, semelhante ao "
"Shazam. Basta clicar no botão de ouvir e aguardar alguns segundos. Ele irá "
"retornar magicamente o título e o artista daquela música!"

#: data/io.github.seadve.Mousai.appdata.xml.in:11
msgid ""
"Note: This uses the API of audd.io, so it is necessary to log in to their "
"site to get more trials."
msgstr ""
"Observação: Isto utiliza a API de audd.io, por isso é necessário fazer login "
"em seu site para obter mais testes."

#: data/io.github.seadve.Mousai.appdata.xml.in:12
msgid "Why you will love Mousai?"
msgstr "Por que você vai amar o Mousai?"

#: data/io.github.seadve.Mousai.appdata.xml.in:14
msgid "🎵 Identify the title and artist of the song within seconds."
msgstr "🎵 Identifique o título e o artista da música em segundos."

#: data/io.github.seadve.Mousai.appdata.xml.in:15
msgid "🎙️ Use your microphone or audio from desktop."
msgstr "🎙️ Use seu microfone ou áudio do desktop."

#: data/io.github.seadve.Mousai.appdata.xml.in:16
msgid "🎸 Store the identified song including the album art in history."
msgstr ""
"🎸 Armazene a música identificada incluindo a arte do álbum no histórico."

#: data/io.github.seadve.Mousai.appdata.xml.in:17
msgid "🎼 Preview the identified song with the native player."
msgstr "🎼 Visualize a música identificada com o reprodutor nativo."

#: data/io.github.seadve.Mousai.appdata.xml.in:18
msgid "🌐 Browse the song in the web with the link."
msgstr "🌐 Procurar a música na web com o link."

#: data/io.github.seadve.Mousai.appdata.xml.in:19
msgid "📱 Easy-to-use user interface."
msgstr "📱 Interface de usuário fácil de usar."

#: data/io.github.seadve.Mousai.appdata.xml.in:20
msgid "⌨️ User-friendly keyboard shortcuts."
msgstr "⌨️ Atalhos de teclado amigáveis."

#. Translators: please do NOT translate this
#: data/io.github.seadve.Mousai.appdata.xml.in:28
msgid "Dave Patrick"
msgstr "Dave Patrick"

#: data/ui/shortcuts.ui:10
msgid "General"
msgstr "Geral"

#: data/ui/shortcuts.ui:14
msgid "Open Menu"
msgstr "Abrir Menu"

#: data/ui/shortcuts.ui:20
msgid "Show Shortcuts"
msgstr "Mostrar atalhos"

#: data/ui/shortcuts.ui:26
msgid "Quit"
msgstr "Sair"

#: data/ui/shortcuts.ui:33
msgid "Controls"
msgstr "Controles"

#: data/ui/shortcuts.ui:37
msgid "Toggle Listen"
msgstr "Escutar"

#: data/ui/shortcuts.ui:44
msgid "Settings"
msgstr "Configurações"

#: data/ui/shortcuts.ui:48
msgid "Clear Song History"
msgstr "Limpar histórico de músicas"

#: data/ui/shortcuts.ui:54
msgid "Reset Token Value"
msgstr "Redefinir o valor do token"

#: data/ui/token_dialog.ui:37
msgid "Welcome to Mousai"
msgstr "Bem-vindo ao Mousai"

#: data/ui/token_dialog.ui:50
msgid "Enter a valid token"
msgstr "Entre com um token válido"

#: data/ui/token_dialog.ui:57
msgid "Submit"
msgstr "Enviar"

#. Do not translate the link, only 'their website'
#: data/ui/token_dialog.ui:71
msgid ""
"Mousai uses audd.io APIs to work, so it is required to login to <a href="
"\"https://dashboard.audd.io/\">their website</a> and get a token. Leaving "
"this blank will give you a few trials per day."
msgstr ""
"O Mousai usa APIs audd.io para funcionar, então é necessário fazer o login "
"no <a href=\"https://dashboard.audd.io/\"> site </a> e obter um token. "
"Deixar este campo em branco resultará em algumas tentativas por dia."

#: data/ui/token_dialog.ui:88
msgid "Do not show at startup"
msgstr "Não mostrar na inicialização"

#: data/ui/song_row.ui:14
msgid "Open in Browser"
msgstr "Abrir no Navegador"

#: data/ui/song_row.ui:22
msgid "Play preview"
msgstr "Tocar pré-visualização"

#: data/ui/main_window.ui:23
msgid "Listen"
msgstr "Escutar"

#: data/ui/main_window.ui:24
msgid "Start Identifying Music"
msgstr "Começar a identificar músicas"

#: data/ui/main_window.ui:38
msgid "Cancel"
msgstr "Cancelar"

#: data/ui/main_window.ui:39
msgid "Cancel the Recording"
msgstr "Cancelar a gravação"

#: data/ui/main_window.ui:53
msgid "Main Menu"
msgstr "Menu Principal"

#. Mousaing is not a real word, but it is supposed to be a verb
#: data/ui/main_window.ui:96
msgid "Start Mousaing!"
msgstr "Comece a Mousaiar!"

#: data/ui/main_window.ui:97
msgid "Click the listen button to start."
msgstr "Clique no botão escutar para começar."

#: data/ui/main_window.ui:108 src/widgets/main_window.py:115
msgid "Muted"
msgstr "Mudo"

#: data/ui/main_window.ui:121
msgid "_Preferred Audio Source"
msgstr "_Fonte de Áudio Preferida"

#: data/ui/main_window.ui:123
msgid "Microphone"
msgstr "Microfone"

#: data/ui/main_window.ui:128
msgid "Desktop Audio"
msgstr "Áudio do Desktop"

#: data/ui/main_window.ui:137
msgid "_Clear Song History"
msgstr "_Limpar Histórico de Som"

#: data/ui/main_window.ui:141
msgid "_Reset Token"
msgstr "_Reiniciar Token"

#: data/ui/main_window.ui:147
msgid "_Keyboard Shortcuts"
msgstr "_Atalhos do teclado"

#: data/ui/main_window.ui:151
msgid "_About Mousai"
msgstr "_Sobre o Mousai"

#: src/widgets/main_window.py:106 src/widgets/main_window.py:109
#: src/widgets/main_window.py:112
msgid "Listening"
msgstr "Escutando"

#: src/widgets/main_window.py:122
msgid "No audio detected"
msgstr "Nenhum áudio detectado"

#: src/widgets/main_window.py:122
msgid "Please check your audio device."
msgstr "Verifique seu dispositivo de áudio."

#: src/widgets/main_window.py:171
msgid "The song was not recognized."
msgstr "A música não foi reconhecida."

#: src/widgets/main_window.py:173
msgid "Something went wrong."
msgstr "Algo deu errado."

#: src/widgets/main_window.py:175
msgid "Sorry!"
msgstr "Desculpa!"

#: src/main.py:77
msgid "Copyright 2021 Dave Patrick"
msgstr "Copyright 2021 Dave Patrick"

#. Translators: Replace "translator-credits" with your names, one name per line
#: src/main.py:79
msgid "translator-credits"
<<<<<<< HEAD
msgstr ""
"Vitor Cardoso\n"
"Tiago Lucas Flach"
=======
msgstr "Vitor Cardoso /nTiago Lucas Flach"
>>>>>>> cb4c901c

#: src/main.py:80
msgid "GitHub"
msgstr "GitHub"

#~ msgid ""
#~ "Note: This uses the API of audd.io, so it is necessary to login to their "
#~ "site to get more trials."
#~ msgstr ""
#~ "Nota: Este usa a API de audd.io, por isso é necessário fazer o login em "
#~ "seu site para obter mais tentativas."

#~ msgid "Reset Token"
#~ msgstr "Reiniciar token"

#~ msgid "Keyboard Shortcuts"
#~ msgstr "Atalhos do Teclado"

#~ msgid "About Mousai"
#~ msgstr "Sobre o Mousai"

#~ msgid "Sorry"
#~ msgstr "Desculpe"

#~ msgid "Open menu"
#~ msgstr "Abrir menu"

#~ msgid "Show keyboard shortcuts"
#~ msgstr "Mostrar atalhos do teclado"

#~ msgid "Start listening"
#~ msgstr "Começar a escutar"

#~ msgid "Cancel listening"
#~ msgstr "Parar de escutar"

#~ msgid "Clear song history"
#~ msgstr "Limpar histórico de música"

#~ msgid "Reset token value"
#~ msgstr "Redefinir o valor do token"

#~ msgid "🎸 Store the identified song with the Album art in a history."
#~ msgstr ""
#~ "🎸 Armazene a música identificada com a capa do Álbum em um histórico."

#~ msgid "🌐 Play the identified song in your browser."
#~ msgstr "🌐 Reproduza a música identificada em seu navegador."

#~ msgid "Click the listen button to start"
#~ msgstr "Clique no botão escutar para iniciar"

#~ msgctxt "Do not translate the link, only 'their website'"
#~ msgid ""
#~ "Mousai uses audd.io APIs to work, so it is required to login to <a href="
#~ "\"https://dashboard.audd.io/\">their website</a> and get a token. Leaving "
#~ "this blank will give you a few trials per day."
#~ msgstr ""
#~ "Mousai usa APIs audd.io para funcionar, por isso é necessário fazer o "
#~ "login no <a href=\"https://dashboard.audd.io/\">site deles </a> e obter "
#~ "um token. Deixar este campo em branco resultará em algumas tentativas por "
#~ "dia."

#~ msgid "Simple song identifier"
#~ msgstr "Simples identificador de música"

#~ msgid ""
#~ "Mousai is a simple application that can identify song like Shazam. It can "
#~ "identify both its title and artist."
#~ msgstr ""
#~ "O Mousai é um aplicativo simples que pode identificar músicas como o "
#~ "Shazam. Ele pode identificar o título e o artista."

#~ msgid "Reset token"
#~ msgstr "Redefinir token"

#~ msgid ""
#~ "Mousai is a simple application that can identify song like Shazam. It "
#~ "saves the artist, album, and title of the identified song in a JSON file. "
#~ "Note: This uses the API of audd.io, so it is necessary to login to their "
#~ "site to get more trials."
#~ msgstr ""
#~ "O Mousai é um aplicativo simples que pode identificar músicas como o "
#~ "Shazam. Ele salva o artista, o álbum e o título da música identificada em "
#~ "um arquivo JSON. Nota: Este usa a API de audd.io, por isso é necessário "
#~ "fazer o login em seu site para obter mais testes."

#~ msgctxt "Mousaing is not a real word"
#~ msgid "Start Mousaing!"
#~ msgstr "Comece a identificar!"

#~ msgid "Recording"
#~ msgstr "Gravando"<|MERGE_RESOLUTION|>--- conflicted
+++ resolved
@@ -258,13 +258,9 @@
 #. Translators: Replace "translator-credits" with your names, one name per line
 #: src/main.py:79
 msgid "translator-credits"
-<<<<<<< HEAD
 msgstr ""
 "Vitor Cardoso\n"
 "Tiago Lucas Flach"
-=======
-msgstr "Vitor Cardoso /nTiago Lucas Flach"
->>>>>>> cb4c901c
 
 #: src/main.py:80
 msgid "GitHub"
